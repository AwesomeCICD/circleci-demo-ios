--- conflicted
+++ resolved
@@ -1,12 +1,9 @@
 version: 2.1
 
-<<<<<<< HEAD
 orbs:
   aws-s3: circleci/aws-s3@4.1.1
   aws-cli: circleci/aws-cli@5.2.0
-
-=======
->>>>>>> c1e442d3
+ 
 jobs:
   build-and-test:
     macos:
@@ -23,12 +20,8 @@
       - run:
           name: Fastlane
           command: |
-<<<<<<< HEAD
             echo $CIRCLE_SHA1
             bundle exec fastlane snapshot update
-=======
-            fastlane snapshot update
->>>>>>> c1e442d3
             bundle exec fastlane $FASTLANE_LANE
       - store_artifacts:
           path: output
@@ -83,11 +76,7 @@
       - run:
           name: Fastlane
           command: |
-<<<<<<< HEAD
             bundle exec fastlane snapshot update
-=======
-            fastlane snapshot update
->>>>>>> c1e442d3
             bundle exec fastlane $FASTLANE_LANE
       - store_artifacts:
           path: output/Game.ipa
@@ -114,18 +103,12 @@
           from: s3://${S3_BUCKET_NAME}/certificates/certificates.tar.gz
           to: ./certificates.tar.gz
       - run:
-<<<<<<< HEAD
           name: Extract signing certificates and provisioning profiles
           command: tar -xzf certificates.tar.gz
       - run:
           name: Fastlane Testflight
           command: |
             bundle exec fastlane snapshot update
-=======
-          name: Fastlane
-          command: |
-            fastlane snapshot update
->>>>>>> c1e442d3
             bundle exec fastlane $FASTLANE_LANE
       - store_artifacts:
           path: output/Game.ipa
@@ -165,17 +148,8 @@
               only: main
           requires:
             - build-and-test
-<<<<<<< HEAD
 
 postgres:
   resource_limits:
     cpu: "1"
-    memory: 2048M
-=======
-      - beta:
-          filters:
-            branches:
-              only: master
-          requires:
-            - build-and-test
->>>>>>> c1e442d3
+    memory: 2048M